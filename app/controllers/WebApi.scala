package controllers

import com.github.blemale.scaffeine.{ LoadingCache, Scaffeine }
import ornicar.scalalib.Validation
import scalaz.{ Failure, Success }

import javax.inject.{ Inject, Singleton }

import play.api.libs.json._
import play.api.mvc._

import chess.format.Forsyth

import lila.openingexplorer._

@Singleton
class WebApi @Inject() (
    cc: ControllerComponents,
    config: Config,
    masterDb: MasterDatabase,
    lichessDb: LichessDatabase,
    pgnDb: PgnDatabase,
    gameInfoDb: GameInfoDatabase,
    importer: Importer
) extends AbstractController(cc)
    with Validation
    with play.api.i18n.I18nSupport {

  private val cacheConfig = config.explorer.cache

  private val masterCache: LoadingCache[Forms.master.Data, String] = Scaffeine()
    .expireAfterAccess(cacheConfig.ttl)
    .maximumSize(10000)
    .build(fetchMaster)

  private def fetchMaster(data: Forms.master.Data): String =
    (Forsyth << data.fen).fold("") { situation =>
      val result = masterDb.query(situation, data.movesOrDefault, data.topGamesOrDefault)
      Json stringify JsonView.masterEntry(pgnDb.get)(result)
    }

  def getMaster = Action { implicit req =>
    CORS {
      Forms.master.form.bindFromRequest.fold(
        err => BadRequest(err.errorsAsJson),
        data =>
          (Forsyth << data.fen) match {
            case Some(situation) =>
              JsonResult {
                fenMoveNumber(data.fen).fold(fetchMaster _) { moveNumber =>
                  if (moveNumber > cacheConfig.maxMoves) fetchMaster _
                  else masterCache.get _
                }(data)
              }
            case None => BadRequest("valid fen required")
          }
      )
    }
  }

  def deleteMaster(gameId: String) = Action {
    if (importer.deleteMaster(gameId))
      Status(204)
    else
      NotFound("game not found")
  }

  def getMasterPgn(gameId: String) = Action {
    pgnDb.get(gameId) match {
      case Some(pgn) => Ok(pgn)
      case None      => NotFound("game not found")
    }
  }

  private val lichessCache: LoadingCache[Forms.lichess.Data, String] = Scaffeine()
    .expireAfterAccess(cacheConfig.ttl)
    .maximumSize(10000)
    .build(fetchLichess)

  private def situationOf(data: Forms.lichess.Data) =
    (Forsyth << data.fen) map (_ withVariant data.actualVariant)

  private def fetchLichess(data: Forms.lichess.Data): String =
    situationOf(data).fold("") { situation =>
      val request = LichessDatabase.Request(
        data.speedGroups,
        data.ratingGroups,
        data.topGamesOrDefault,
        data.recentGamesOrDefault,
        data.movesOrDefault
      )

      val entry = lichessDb.query(situation, request)
      Json stringify JsonView.lichessEntry(gameInfoDb.get)(entry)
    }

  def getLichess = Action { implicit req =>
    CORS {
      Forms.lichess.form.bindFromRequest.fold(
        err => BadRequest(err.errorsAsJson),
        data =>
          situationOf(data) match {
            case Some(situation) =>
              JsonResult {
                fenMoveNumber(data.fen).fold(fetchLichess _) { moveNumber =>
                  if (moveNumber > cacheConfig.maxMoves || !data.fullHouse) fetchLichess _
                  lichessCache.get _
                }(data)
              }
            case None => BadRequest("valid fen required")
          }
      )
    }
  }

  def getStats = Action { implicit req =>
    CORS {
      JsonResult {
        Json stringify Json.obj(
          "master" -> Json.obj(
            "games"           -> pgnDb.count,
            "uniquePositions" -> masterDb.uniquePositions
          ),
          "lichess" -> Json.toJson(
            lichessDb.variants
              .map({
                case variant =>
                  variant.key -> Json.obj(
                    "games"           -> lichessDb.totalGames(variant),
                    "uniquePositions" -> lichessDb.uniquePositions(variant)
                  )
              })
              .toMap
          )
        )
      }
    }
  }

  def putMaster = Action(parse.tolerantText) { implicit req =>
    importer.master(req.body) match {
      case (Success(_), ms)      => Ok(s"$ms ms")
      case (Failure(errors), ms) => BadRequest(errors.list.toList.mkString)
    }
  }

  def putLichess = Action(parse.tolerantText) { implicit req =>
    importer.lichess(req.body) match {
      case (_, ms) => Ok(s"$ms ms")
    }
  }

  def CORS(res: Result) =
    if (config.explorer.corsHeader) res.withHeaders("Access-Control-Allow-Origin" -> "*")
    else res

<<<<<<< HEAD
  def JsonResult(json: String)(implicit req: RequestHeader) =
    req.queryString.get("callback").flatMap(_.headOption) match {
      case Some(callback) => Ok(s"$callback($json)").as("application/javascript; charset=utf-8")
      case None           => Ok(json).as("application/json; charset=utf-8")
    }
=======
  def JsonResult(json: String) = Ok(json).as("application/json; charset=utf-8")
>>>>>>> 152839b6

  private def fenMoveNumber(fen: String) = fen split ' ' lift 5 flatMap (_.toIntOption)
}<|MERGE_RESOLUTION|>--- conflicted
+++ resolved
@@ -154,15 +154,7 @@
     if (config.explorer.corsHeader) res.withHeaders("Access-Control-Allow-Origin" -> "*")
     else res
 
-<<<<<<< HEAD
-  def JsonResult(json: String)(implicit req: RequestHeader) =
-    req.queryString.get("callback").flatMap(_.headOption) match {
-      case Some(callback) => Ok(s"$callback($json)").as("application/javascript; charset=utf-8")
-      case None           => Ok(json).as("application/json; charset=utf-8")
-    }
-=======
   def JsonResult(json: String) = Ok(json).as("application/json; charset=utf-8")
->>>>>>> 152839b6
 
   private def fenMoveNumber(fen: String) = fen split ' ' lift 5 flatMap (_.toIntOption)
 }